import argparse
import os
from re import sub
import shutil
import sys

import numpy as np
import psutil
import pandas as pd

from syllable_clips.session import ensure_unpacked_sessions
from syllable_clips.syllable_clips import produce_clips
from syllable_clips.util import dir_path_arg, get_max_states, get_syllable_id_mapping, reindex_label_map
from syllable_clips import __version__


def main():
    parser = argparse.ArgumentParser(formatter_class=argparse.ArgumentDefaultsHelpFormatter)
    parser.add_argument('--version', action='version', version=f'%(prog)s {__version__}')
    subparsers = parser.add_subparsers()

    single_parser = subparsers.add_parser('single', help="Render just one example of one given syllable")
    single_parser.add_argument('syllable_id', type=int)
    single_parser.set_defaults(func=single_example)

    sngmul_parser = subparsers.add_parser('single-multiple', help="Render multiple examples of one given syllable")
    sngmul_parser.add_argument('syllable_id', type=int)
    sngmul_parser.add_argument('--num-examples', type=int, default=10, help="Number of examples for each syllable to render")
    sngmul_parser.set_defaults(func=single_multiple_examples)

    corpus_parser = subparsers.add_parser('corpus', help="Render just one example of each syllable")
    corpus_parser.set_defaults(func=corpus_single_example)

    corpmulti_parser = subparsers.add_parser('corpus-multiple', help="Render multiple examples of each syllable")
    corpmulti_parser.add_argument('--num-examples', type=int, default=10, help="Number of examples for each syllable to render")
    corpmulti_parser.set_defaults(func=corpus_multiple_examples)

    for _, subp in subparsers.choices.items():
        subp.formatter_class = argparse.ArgumentDefaultsHelpFormatter
        subp.add_argument('index')
        subp.add_argument('model')
        subp.add_argument('--sort', action='store_true', help="Sort syllables")
        subp.add_argument('--count', choices=['usage', 'frames'], default='usage', help="Metric for sorting")

        subp.add_argument('--name', default="syllable_clip", help="Output filename prefix")
        subp.add_argument('--dir', help="Output directory")
        subp.add_argument('-r', '--raw-path', type=dir_path_arg, help="Location of the raw data. Needed if using rgb stream.")
        subp.add_argument('--manifest', help="For older extractions, provide a manifest file mapping h5 uuid to session id")
        subp.add_argument('--man-uuid-col', default='UUID')
        subp.add_argument('--man-session-id-col', default='Session_ID')
        subp.add_argument('--fps', default=30, help="Frames per second")
        subp.add_argument('--scratch', help="Scratch location used for possible extraction")
        subp.add_argument('--skip-session-unpack', action='store_true', help="Do not attempt to unpack compressed sessions, only use existing unpacked sessions")
        #subp.add_argument('--no-cleanup', action='store_false', dest='cleanup', help="Scratch location used for possible extraction")
        subp.add_argument('--cleanup', action='store_true', dest='cleanup', help="Cleanup scratch directory after processing")
        subp.add_argument('--crop-rgb', action='store', default='auto', help="Crop the rgb to the bounds of the extracted region. Auto crops to the ROI from extraction (old formats not supported). None will not crop. Or supply a list of coordinates as 'x1,y1,x2,y2' ex: '20,50,100,150'")
        subp.add_argument('--crop-ir', action='store', default='auto', help="Crop the IR to the bounds of the extracted region. Auto crops to the ROI from extraction (old formats not supported). None will not crop. Or supply a list of coordinates as 'x1,y1,x2,y2' ex: '20,50,100,150'")

        subp.add_argument('--rgb-name', action='store', default='rgb.mp4', help="Name of the rgb video file within the raw data directory")
        subp.add_argument('--rgb-ts-name', action='store', default='rgb_ts.txt', help="Name of the rgb video timestamp file within the raw data directory")
        subp.add_argument('--ir-name', action='store', default='ir.mp4', help="Name of the ir video file within the raw data directory")
        subp.add_argument('--ir-ts-name', action='store', default='ir_ts.txt', help="Name of the ir video timestamp file within the raw data directory")

        pick_choices = ['median', 'longest', 'shortest', 'shuffle']
        subp.add_argument('--pick', choices=pick_choices, default=pick_choices[0], help="Method for choosing which syllable instance(s) to plot.")
        stream_choices = ['depth', 'rgb', 'ir', 'composed']
        subp.add_argument('--streams', choices=stream_choices, nargs="+", help="Video stream(s) to use.")

        subp.add_argument('--prepend', default=0.0, type=float, help="Amount of time to prepend to the syllable slice in seconds")
        subp.add_argument('--append', default=0.0, type=float, help="Amount of time to append to the syllable slice in seconds")

        subp.add_argument('--gaussfilter-space', default=(0, 0), nargs=2, type=float, help="Spatial filter for data (Gaussian)")
        subp.add_argument('--medfilter-space', default=[0], type=int, action="append", help="Median spatial filter")
        subp.add_argument('--min-height', type=int, default=5, help="Minimum height for scaling videos")
        subp.add_argument('--max-height', type=int, default=80, help="Minimum height for scaling videos")
        subp.add_argument('--cmap', type=str, default='jet', help="Name of valid Matplotlib colormap for false-coloring images")

        # NOTE: cpu_affinity does not work on macOS systems, so we use cpu_count instead. This shouldn't be an issue because slurm
        # does not get utilized on macOS, so cpu_count is sufficient as there will never be a case in which we are asking for more
        # cpu cores than are allocated to us.
        #           - Jared @ 24 May 2021
        num_processors = psutil.cpu_count() if sys.platform == 'darwin' else len(psutil.Process().cpu_affinity())
        subp.add_argument('-p', '--processors', default=num_processors, type=int, help="Number of CPUs to use")

    if len(sys.argv) < 2:
        parser.print_help()
        sys.exit(1)

    args = parser.parse_args()
    sys.stderr.write("Using {} processors to do work.\n".format(args.processors))

    if args.dir is None:
        args.dir = os.path.join(os.path.dirname(os.path.abspath(args.index)), args.name)
    os.makedirs(args.dir, exist_ok=True)

    if args.scratch is None:
        args.scratch = os.path.join(args.raw_path, 'scratch')


    to_extract = ['metadata.json']
    if "rgb" in args.streams:
        to_extract.extend([args.rgb_name, args.rgb_ts_name])
    if "ir" in args.streams:
<<<<<<< HEAD
        to_extract.extend([args.ir_name, args.ir_ts_name])
    ensure_unpacked_sessions(args.raw_path, args.scratch, to_extract)
=======
        to_extract.extend(["ir.mp4", "ir_timestamps.txt"])

    if args.manifest is not None:
        manifest = pd.read_csv(args.manifest, sep='\t')
        session_ids = list(manifest[args.man_session_id_col].values)
    else:
        session_ids = None
    if not args.skip_session_unpack:
        ensure_unpacked_sessions(args.raw_path, args.scratch, to_extract, session_ids)
>>>>>>> 367b5a50

    # Scratch directory might not be created, if no sessions were unpacked.
    # If it exists, we can add it to the raw_path list.
    if os.path.exists(args.scratch):
        args.raw_path = [args.raw_path, args.scratch]

    label_map = get_syllable_id_mapping(args.model)
    if args.sort:
        args.label_map = reindex_label_map(label_map, by=args.count)


    args.crop_rgb = parse_crop_arg(args.crop_rgb)
    args.crop_ir = parse_crop_arg(args.crop_ir)


    # run the command
    args.func(args)

    if args.cleanup:
        shutil.rmtree(args.scratch)
#end main()

def parse_crop_arg(arg):
    ''' Parses the crop argument for rgb and ir streams.
    
    Parameters:
        arg (str): Argument string to parse, should be 'auto', 'none', or 'x1,y1,x2,y2'
    
    Returns:
        dict: Dictionary with keys 'x1', 'y1', 'x2', 'y2' if coordinates are provided, otherwise returns 'auto' or 'none'.
    '''
    if arg.lower() == 'none':
        return 'none'
    elif arg.lower() == 'auto':
        return 'auto'
    else:
        coords = [int(x) for x in arg.split(',')]
        if len(coords) != 4:
            raise RuntimeError('Argument for crop in valid! must be one of "auto", "none", or list of coordinates "x1,y1,x2,y2"')
        return { k: coords[i] for i, k in enumerate(['x1','y1','x2','y2']) }


def single_example(args):
    produce_clips([args.syllable_id], 1, args)
#end single_example()

def single_multiple_examples(args):
    produce_clips([args.syllable_id], args.num_examples, args)
#end single_multiple_examples()

def corpus_single_example(args):
    max_states = get_max_states(args.model)
    produce_clips(np.arange(0, max_states), 1, args)
#end corpus_single_example()

def corpus_multiple_examples(args):
    max_states = get_max_states(args.model)
    produce_clips(np.arange(0, max_states), args.num_examples, args)
#end corpus_multiple_examples()

if __name__ == '__main__':
    main()<|MERGE_RESOLUTION|>--- conflicted
+++ resolved
@@ -101,11 +101,7 @@
     if "rgb" in args.streams:
         to_extract.extend([args.rgb_name, args.rgb_ts_name])
     if "ir" in args.streams:
-<<<<<<< HEAD
         to_extract.extend([args.ir_name, args.ir_ts_name])
-    ensure_unpacked_sessions(args.raw_path, args.scratch, to_extract)
-=======
-        to_extract.extend(["ir.mp4", "ir_timestamps.txt"])
 
     if args.manifest is not None:
         manifest = pd.read_csv(args.manifest, sep='\t')
@@ -114,7 +110,6 @@
         session_ids = None
     if not args.skip_session_unpack:
         ensure_unpacked_sessions(args.raw_path, args.scratch, to_extract, session_ids)
->>>>>>> 367b5a50
 
     # Scratch directory might not be created, if no sessions were unpacked.
     # If it exists, we can add it to the raw_path list.
